<script lang="ts">
	import { PUBLIC_RELAY_URL } from '$env/static/public';
	import Device from '$lib/Device.svelte';
	import { loginWithGoogle, logout, user } from '$lib/firebase';
	import Loader from '$lib/Loader.svelte';
	import { authorizedRequest } from '$lib/request';

	interface Device {
		name: string;
	}

	const fetch_devices = async (): Promise<Device[]> => {
		if (!$user) return [];
		const device_response = await authorizedRequest($user, PUBLIC_RELAY_URL, 'list');
		return await device_response.json();
	};

	const getTemperature = async (device_name: string): Promise<number | null> => {
		if (!$user) return null;
		const sensor_response = await authorizedRequest($user, PUBLIC_RELAY_URL, `${device_name}/sensor`);
		return (await sensor_response.json())['temperature'];
	};

	const devices_promise = $derived(fetch_devices());
</script>

{#if $user}
	<column style="width: 100%">
		{#await devices_promise then devices}
			<devices>
				{#each devices as device (device.name)}
<<<<<<< HEAD
					{#if device.name == "birdhouse"}
=======
					{#if device.name.endsWith("house") && !device.name.endsWith("birdhouse")}
						{#await getTemperature(device.name) then temperature}
							Inomhustemperatur: {temperature !== null ? temperature.toFixed(1) : 'N/A'}°C
						{/await}
					{/if}
				{/each}
				{#each devices as device (device.name)}
					{#if device.name.endsWith("birdhouse")}
>>>>>>> fcea90c3
						<Device {device} />
					{/if}
				{/each}
			</devices>
		{/await}
		<button onclick={logout}>Logga ut</button>
	</column>
{:else}
	<row>
		<column style="width: 25%">
			<Loader />
			<button onclick={loginWithGoogle}>Logga in</button>
		</column>
	</row>
{/if}

<style>
	devices {
		width: 100%;
		display: flex;
		flex-direction: column;
		align-items: center;
	}

	row {
		width: 100%;
		height: 100vh;
		display: flex;
		justify-content: center;
		align-items: center;
	}

	column {
		min-width: 300px;
		display: flex;
		flex-direction: column;
		align-items: center;
		gap: 5rem;
	}

	button {
		padding: 0.5rem 1rem;
		font-size: 1.2rem;
		background-color: white;
		color: black;
		border: 1px solid black;
		border-radius: none;
		cursor: pointer;
	}

	button:hover {
		background-color: black;
		color: white;
	}
</style><|MERGE_RESOLUTION|>--- conflicted
+++ resolved
@@ -29,9 +29,6 @@
 		{#await devices_promise then devices}
 			<devices>
 				{#each devices as device (device.name)}
-<<<<<<< HEAD
-					{#if device.name == "birdhouse"}
-=======
 					{#if device.name.endsWith("house") && !device.name.endsWith("birdhouse")}
 						{#await getTemperature(device.name) then temperature}
 							Inomhustemperatur: {temperature !== null ? temperature.toFixed(1) : 'N/A'}°C
@@ -40,7 +37,6 @@
 				{/each}
 				{#each devices as device (device.name)}
 					{#if device.name.endsWith("birdhouse")}
->>>>>>> fcea90c3
 						<Device {device} />
 					{/if}
 				{/each}
